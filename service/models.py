--- conflicted
+++ resolved
@@ -8,11 +8,7 @@
     """
     id = models.UUIDField(primary_key=True, default=uuid.uuid4, editable=False)
     title = models.CharField(max_length=255)
-<<<<<<< HEAD
     logo = models.FileField(upload_to='media/logos/')
-=======
-    logo = models.ImageField(upload_to='media/logos/', validators=[validate_logo_file_extension])
->>>>>>> d333ac48
     description = models.TextField(null=True, blank=True)
     is_active = models.BooleanField(default=True)
 
